--- conflicted
+++ resolved
@@ -146,26 +146,14 @@
 
     def _cost(self):
         with tf.name_scope("cost"):
-<<<<<<< HEAD
-            self.auto_cost = tf.reduce_mean(
-                tf.norm(periodic_distance(self.main_inputs, self.generated, self.p.periodicity), axis=1))
-            self.distance_cost = distance_cost(self.main_inputs, self.latent, *self.p.dist_sig_parameters,
-                                               self.p.periodicity)
-            self.center_cost = tf.reduce_mean(tf.square(self.latent))
-            self.reg_cost = tf.losses.get_regularization_loss()
-            cost = self.p.distance_cost_scale * self.distance_cost \
-                   + self.p.auto_cost_scale * self.auto_cost \
-                   + self.p.center_cost_scale * self.center_cost \
-                   + self.reg_cost
-=======
             cost = 0
             if self.p.auto_cost_scale != 0:
                 self.auto_cost = tf.reduce_mean(
-                    tf.norm(periodic_distance(self.inputs, self.generated, self.p.periodicity), axis=1))
+                    tf.norm(periodic_distance(self.main_inputs, self.generated, self.p.periodicity), axis=1))
                 cost += self.p.auto_cost_scale * self.auto_cost
 
             if self.p.distance_cost_scale != 0:
-                self.distance_cost = distance_cost(self.inputs, self.latent, *self.p.dist_sig_parameters,
+                self.distance_cost = distance_cost(self.main_inputs, self.latent, *self.p.dist_sig_parameters,
                                                    self.p.periodicity)
                 cost += self.p.distance_cost_scale * self.distance_cost
 
@@ -176,7 +164,6 @@
             if self.p.l2_reg_constant != 0:
                 self.reg_cost = tf.losses.get_regularization_loss()
                 cost += self.reg_cost
->>>>>>> d8da1407
 
         tf.summary.scalar("cost", cost)
         tf.summary.scalar("auto_cost", self.auto_cost)
